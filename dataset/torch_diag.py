--- conflicted
+++ resolved
@@ -94,17 +94,10 @@
 
     def bin_distribution(self, values):
         """Count how many values fall into each bin"""
-<<<<<<< HEAD
-        bins = np.zeros(6, dtype=int)
-        for val in values:
-            bin_idx = self.bin_readmission_time(val)
-            if isinstance(bin_idx, int) and bin_idx < 6:
-=======
         bins = np.zeros(self.total_bins, dtype=int)
         for val in values:
             bin_idx = self.bin_readmission_time(val)
             if isinstance(bin_idx, int) and bin_idx < self.total_bins:
->>>>>>> 749c693e
                 bins[bin_idx] += 1
         return bins
     
@@ -112,7 +105,6 @@
         """
         Bin readmission time into meaningful categories
         """
-<<<<<<< HEAD
         days = int(days)
         if days <= 0:  # No readmission
             return 0
@@ -126,11 +118,6 @@
             return 4
         else:  # More than 365 days
             return 5
-=======
-        if 0 <= days <= 30:  # Readmission within 30 days inclusive
-            return 0
-        else:
-            return 1
     
     def _build_text_input(self, item):
         """
@@ -155,7 +142,6 @@
         
         # Join all parts with the separator
         return self.separator.join(parts)
->>>>>>> 749c693e
 
     def __len__(self):
         return len(self.df)
@@ -379,10 +365,5 @@
 #         else:
 #             others = torch.tensor(0.0, dtype=torch.float32)
         
-<<<<<<< HEAD
-        assert 0 <= label_int <= 6, f"Label out of bounds: {label_int} from original value {label}"
-        return inputs['input_ids'].squeeze(0), inputs['attention_mask'].squeeze(0), age, others, label_int
-=======
 #         # assert 0 <= label_int <= 180, f"Label out of bounds: {label_int} from original value {label}"
-#         return inputs['input_ids'].squeeze(0), inputs['attention_mask'].squeeze(0), age, others, label_int
->>>>>>> 749c693e
+#         return inputs['input_ids'].squeeze(0), inputs['attention_mask'].squeeze(0), age, others, label_int