--- conflicted
+++ resolved
@@ -5,7 +5,6 @@
 from torch.utils.data import Dataset
 from sklearn.model_selection import train_test_split
 
-<<<<<<< HEAD
 class DiagTorch(Dataset):
     def __init__(
             self,
@@ -216,8 +215,6 @@
         # }
         return inputs['input_ids'].squeeze(0), inputs['attention_mask'].squeeze(0), age, torch.tensor(label_int, dtype=torch.long)
 
-=======
->>>>>>> a004d784
 # class DiagTorch(Dataset):
 #     def __init__(
 #             self,
@@ -226,18 +223,10 @@
 #             subset='train',
 #             tokenizer=None,
 #             max_length=256,
-<<<<<<< HEAD
 #             age=['anchor_age'],
 #             others=None,
 #             text='text',
 #             total_bins=2,
-=======
-#             text_column='text',
-#             total_bins=2,
-#             columns_to_include=None,  # List of columns to include in text
-#             columns_to_exclude=None,  # List of columns to exclude from text
-#             separator=" "  # Separator between concatenated fields
->>>>>>> a004d784
 #     ):
 #        # Load data using pandas
 #         df = pd.read_csv(data_path)
@@ -325,50 +314,10 @@
 #         """
 #         Bin readmission time into meaningful categories
 #         """
-<<<<<<< HEAD
 #         if 0 <= days <= 30:  # Readmission within 30 days inclusive
 #             return 0
 #         else:
 #             return 1
-=======
-#         days = int(days)
-#         if days <= 0:  # No readmission
-#             return 0
-#         elif 1 <= days <= 30:  # 1-30 days
-#             return 1
-#         elif 31 <= days <= 90:  # 31-90 days
-#             return 2
-#         elif 91 <= days <= 180:  # 91-180 days
-#             return 3
-#         elif 181 <= days <= 365:  # 181-365 days
-#             return 4
-#         else:  # More than 365 days
-#             return 5
-    
-#     def _build_text_input(self, item):
-#         """
-#         Concatenate all selected columns into a single text string.
-#         """
-#         parts = []
-        
-#         # Add the primary text column first if it exists
-#         if self.text_column in self.columns_to_use and self.text_column in item:
-#             parts.append(f"{self.text_column}: {str(item[self.text_column])}")
-        
-#         # Add all other columns
-#         for col in self.columns_to_use:
-#             if col != self.text_column:  # Skip the main text column as it's already added
-#                 # Handle NaN values
-#                 if pd.isna(item[col]):
-#                     value = "unknown"
-#                 else:
-#                     value = str(item[col])
-                
-#                 parts.append(f"{col}: {value}")
-        
-#         # Join all parts with the separator
-#         return self.separator.join(parts)
->>>>>>> a004d784
 
 #     def __len__(self):
 #         return len(self.df)
